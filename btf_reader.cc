--- conflicted
+++ resolved
@@ -398,26 +398,6 @@
       }
       break;
     }
-<<<<<<< HEAD
-=======
-    case BTF_KIND_ENUM64: {
-      const auto name = GetName(t->name_off);
-      const bool is_signed = BTF_INFO_KFLAG(t->info);
-      if (verbose_) {
-        std::cout << "ENUM64 '" << (name.empty() ? ANON : name) << "'"
-                  << " encoding=" << (is_signed ? "SIGNED" : "UNSIGNED")
-                  << " size=" << t->size
-                  << " vlen=" << vlen
-                  << '\n';
-      }
-      const auto* enums = memory.Pull<struct btf_enum64>(vlen);
-      const auto enumerators = BuildEnums64(is_signed, enums, vlen);
-      // create a synthetic underlying type
-      const Id underlying = BuildEnumUnderlyingType(t->size, is_signed);
-      graph_.Set<Enumeration>(id(), name, underlying, enumerators);
-      break;
-    }
->>>>>>> 10a39256
     case BTF_KIND_FWD: {
       const auto name = GetName(t->name_off);
       const auto struct_union_kind = BTF_INFO_KFLAG(t->info)
